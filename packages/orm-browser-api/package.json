--- conflicted
+++ resolved
@@ -21,18 +21,13 @@
   "scripts": {},
   "peerDependencies": {
     "@deepkit/rpc": "^1.0.1-alpha.13",
-    "@deepkit/stopwatch": "^1.0.1-alpha.22",
+    "@deepkit/stopwatch": "^1.0.1-alpha.13",
     "@deepkit/type": "^1.0.1-alpha.13"
   },
   "devDependencies": {
-<<<<<<< HEAD
     "@deepkit/rpc": "^1.0.1-alpha.27",
+    "@deepkit/stopwatch": "^1.0.1-alpha.27",
     "@deepkit/type": "^1.0.1-alpha.27"
-=======
-    "@deepkit/rpc": "^1.0.1-alpha.22",
-    "@deepkit/stopwatch": "^1.0.1-alpha.22",
-    "@deepkit/type": "^1.0.1-alpha.22"
->>>>>>> c08f3017
   },
   "jest": {
     "testEnvironment": "node",
@@ -43,6 +38,5 @@
       "**/tests/**/*.spec.ts",
       "**/tests/**/*.spec.tsx"
     ]
-  },
-  "gitHead": "56081823b559bb68b77a8781957af5d9c2e019a7"
+  }
 }